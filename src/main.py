--- conflicted
+++ resolved
@@ -29,7 +29,72 @@
 
 
 @app.command()
-<<<<<<< HEAD
+def plot(
+    experiment: Annotated[Optional[str], typer.Argument()] = None,
+    experiment_dir: Annotated[
+        str, typer.Option()
+    ] = "/data/datasets/vlm_benchmark/experiments",
+):
+    if experiment is None:
+        experiments = [d for d in Path(experiment_dir).iterdir() if d.is_dir()]
+        dir = sorted(experiments, key=lambda d: d.stat().st_mtime)[-1]
+        print(f"Loading the most recent experiment: {dir}...")
+    else:
+        dir = Path(experiment_dir) / experiment
+
+    with Progress(
+        SpinnerColumn(),
+        TextColumn("[progress.description]{task.description}"),
+    ) as progress:
+        progress.add_task("Creating plots...")
+        df = pl.read_json(dir / "results.json")
+
+        predictions = utils.get_predictions(df, standardize=True)
+        metrics = predictions.group_by(["task", "model"]).agg(
+            accuracy=utils.compute_metric(utils.accuracy)
+        )
+
+        problems = plots.incorrect_video_labels(predictions)
+        plot_dir = dir / "plots"
+        plot_dir.mkdir(exist_ok=True, parents=True)
+        problems.write_csv(plot_dir / "problems.csv")
+
+        groups = {
+            task.replace("/", "-"): [task] for task in df.get_column("task").unique()
+        }
+
+        for name, tasks in groups.items():
+            tasks = [t for t in tasks if len(df.filter(c("task") == t)) > 0]
+            if not tasks:
+                continue
+            baselines = {
+                task: 1
+                / df.filter(c("task") == task).get_column("true_label").n_unique()
+                for task in tasks
+            }
+            plot = plots.task_performance(
+                metrics.filter(pl.col("task").is_in(tasks)),
+                predictions.filter(pl.col("task").is_in(tasks)),
+                metric="accuracy",
+                title=f"{name} (standardized)",
+                baselines=baselines,
+                tasks=tasks,
+            )
+            plot_dir = dir / "plots"
+            plot_dir.mkdir(exist_ok=True, parents=True)
+            plot.write_image(plot_dir / f"{name}_performance.pdf")
+
+            plot = plots.overall_performance(
+                metrics.filter(pl.col("task").is_in(tasks)),
+                metric="accuracy",
+                title=f"{name} (standardized)",
+            )
+            plot.write_image(plot_dir / f"{name}_overall.pdf")
+
+        print("Plots seed")
+
+
+@app.command()
 def plot_minecraft(
     experiment: Annotated[Optional[str], typer.Argument()] = None,
     interactive: Annotated[bool, typer.Option()] = False,
@@ -41,18 +106,6 @@
     if experiment is None:
         experiments = Path(experiment_dir).iterdir()
         dir = sorted(experiments, key=lambda d: d.stat().st_mtime)[-1]
-=======
-def plot(
-    experiment: Annotated[Optional[str], typer.Argument()] = None,
-    experiment_dir: Annotated[
-        str, typer.Option()
-    ] = "/data/datasets/vlm_benchmark/experiments",
-):
-    if experiment is None:
-        experiments = [d for d in Path(experiment_dir).iterdir() if d.is_dir()]
-        dir = sorted(experiments, key=lambda d: d.stat().st_mtime)[-1]
-        print(f"Loading the most recent experiment: {dir}...")
->>>>>>> 00802073
     else:
         dir = Path(experiment_dir) / experiment
 
@@ -63,7 +116,6 @@
         progress.add_task("Creating plots...")
         df = pl.read_json(dir / "results.json")
 
-<<<<<<< HEAD
         predictions = utils.get_predictions(df, standardize=standardize)
         metrics = predictions.group_by(["task", "model"]).agg(
             mcc=utils.compute_metric(utils.mcc)
@@ -92,51 +144,6 @@
                     plot_dir / f"{task}_{model}_confusion_matrix.pdf"
                 )
         print("Confusion matrices saved")
-=======
-        predictions = utils.get_predictions(df, standardize=True)
-        metrics = predictions.group_by(["task", "model"]).agg(
-            accuracy=utils.compute_metric(utils.accuracy)
-        )
-
-        problems = plots.incorrect_video_labels(predictions)
-        plot_dir = dir / "plots"
-        plot_dir.mkdir(exist_ok=True, parents=True)
-        problems.write_csv(plot_dir / "problems.csv")
-
-        groups = {
-            task.replace("/", "-"): [task] for task in df.get_column("task").unique()
-        }
-
-        for name, tasks in groups.items():
-            tasks = [t for t in tasks if len(df.filter(c("task") == t)) > 0]
-            if not tasks:
-                continue
-            baselines = {
-                task: 1
-                / df.filter(c("task") == task).get_column("true_label").n_unique()
-                for task in tasks
-            }
-            plot = plots.task_performance(
-                metrics.filter(pl.col("task").is_in(tasks)),
-                predictions.filter(pl.col("task").is_in(tasks)),
-                metric="accuracy",
-                title=f"{name} (standardized)",
-                baselines=baselines,
-                tasks=tasks,
-            )
-            plot_dir = dir / "plots"
-            plot_dir.mkdir(exist_ok=True, parents=True)
-            plot.write_image(plot_dir / f"{name}_performance.pdf")
-
-            plot = plots.overall_performance(
-                metrics.filter(pl.col("task").is_in(tasks)),
-                metric="accuracy",
-                title=f"{name} (standardized)",
-            )
-            plot.write_image(plot_dir / f"{name}_overall.pdf")
-
-        print("Plots seed")
->>>>>>> 00802073
 
 
 @app.command()
