import logging
import math
import re
import uuid
from functools import partial
from pathlib import Path
from typing import Callable, Optional
from tqdm.auto import tqdm

import backoff
import dotenv
import jsonlines
import openai
import polars as pl
import torch as t
from rich.progress import Progress, track
from torch.utils.data import DataLoader, IterableDataset
import torchvision
from torchvision.io import read_video, VideoReader

import vlm.utils as utils
from vlm.encoders import VideoEncoder
from vlm.heads import Head
from vlm.objects import Model, Task, Video

class VideoDataset(IterableDataset):
    def __init__(
        self, videos: list[Video], tasks: list[Task], transforms: list[Callable] = [],
        memory_efficient: bool = False, n_frames: Optional[int] = None
    ) -> None:
        self._videos = videos
        self._tasks = [task.id for task in tasks]
        self._transforms = transforms
        self._memory_efficient = memory_efficient
        self._n_frames = n_frames
        assert not memory_efficient or n_frames is not None, "Must specify n_frames when setting memory_efficient=True"
        logging.info(f"VideoDataset initialized with {len(self)} videos")

    def __len__(self):
        return len(self._videos)

    def __iter__(self):
        for idx in range(len(self)):
            yield self[idx]

    def __getitem__(self, idx: int) -> dict:
        video = self._videos[idx]
        if self._memory_efficient:
            reader = VideoReader(video.path, "video")
            reader.seek(0.0)
            first_frame = next(reader)["data"]
            total_frames = 1
            last_frame = None
            for frame in reader:
                total_frames += 1
                last_frame = frame["data"]

            frames = []
            reader.seek(0.0)
            step = total_frames // (self._n_frames - 1) + 1
            for idx, frame in enumerate(reader):
                if idx % step == 0 or idx == (total_frames - 1):
                    frames.append(frame["data"])
            frames = t.stack(frames)
            assert len(frames) == self._n_frames, f"{len(frames)=}, {self._n_frames=}"
            assert t.allclose(first_frame, frames[0])
            assert t.allclose(last_frame, frames[-1])
        else:
            frames = read_video(video.path, pts_unit="sec", output_format="TCHW")[0]

        for transform in self._transforms:
            try:
                frames = transform(frames)
            except Exception as e:
                raise ValueError(f"Error transforming video {video.path}: {e}")
        return {
            "path": video.path,
            "frames": frames,
            "labels": {task: "" for task in self._tasks} | video.labels,
            "task_mask": t.tensor([task in video.labels for task in self._tasks]),
        }


class EncoderModel(Model):
    def __init__(
        self,
        encoder: VideoEncoder,
        heads: dict[str, list[Head]],
        batch_size: int = 1,
    ):
        self.id = encoder.id
        self._encoder = encoder
        self._heads = heads
        self._batch_size = batch_size

    def _predict_batch(self, batch, tasks: list[Task]) -> pl.DataFrame:
        device = t.device("cuda" if t.cuda.is_available() else "cpu")
        videos = batch["frames"].to(device)
        video_encodings = self._encoder.encode_videos(videos)

        results = []
        for i, task in enumerate(tasks):
            mask = batch["task_mask"][:, i]

            if not mask.any():
                continue

            results += [
                {
                    "task": task.id,
                    "model": self._encoder.id + "_" + head.id,
                    "video": video_path,
                    "label": label,
                    "label_idx": i,
                    "score": score,
                    "true_label": true_label,
                    "true_label_idx": ",".join(str(task.labels.index(label)) for label in true_label.split(",")),
                    # in multilabel regime, joins correct indices separated by comma,
                    # in multiclass regime keeps a single index (converted to str type)
                }
                for head in self._heads[task.id]
                for video_path, true_label, label_scores in zip(
                    [p for i, p in enumerate(batch["path"]) if mask[i]],
                    [l for i, l in enumerate(batch["labels"][task.id]) if mask[i]],
                    head(video_encodings[mask]),
                )
                for i, (label, score) in enumerate(zip(task.labels, label_scores))
            ]
        result = pl.DataFrame(results)

        return result

    def predict(
        self, videos: list[Video], tasks: list[Task], _log_dir: Path
    ) -> tuple[pl.DataFrame, dict]:
        device = t.device("cuda" if t.cuda.is_available() else "cpu")
        self._encoder.to(device)

        subsample = partial(utils.subsample, n_frames=self._encoder.expected_n_frames)
        transforms = [subsample, self._encoder.transform]
        dataset = VideoDataset(videos, tasks, transforms)
        dataloader = DataLoader(dataset, batch_size=self._batch_size)

        results = []
        # for batch in track(dataloader):
        # force the dataloader to load all the videos up front, so that if any are invalid, an error will be thrown before any predictions are made
        for batch in track(list(dataloader)):
            results.append(self._predict_batch(batch, tasks))
        result = pl.concat(results)

        # TODO This doesn't work if we have multiple heads
        metadata = {"encoder": self._encoder.metadata}

        return result, metadata



MULTICLASS_PROMPT = """Then, given the original frames and your description, score the following potential video descriptions from 0 to 1 based on how well they describe the video you've seen. Feel free to use values between 0 and 1, too. There should be exactly one 'correct' description with score 1. The descriptions are given in the following format:

<<<<<<< HEAD
- (label) description

Options:

{classes}

The final scores should be in the following format, verbatim:
=======
Consider your sequence of frame descriptions. Which if the following descriptions best fits your sequence of descriptions the most? (format: `- (label) description`)
>>>>>>> fdce5f08

```
- (label) your score
```

<<<<<<< HEAD
Be sure not to alter the label in any way, since we will use it to match your scores to the potential descriptions we've given you.
"""

MULTILABEL_PROMPT = """Then, given the original frames and your description, score the following potential video descriptions from 0 to 1 based on how well they describe the video you've seen. Feel free to use values between 0 and 1, too. There could be more than one 'correct' description with score 1. The descriptions are given in the following format:

- (label) description

Options:

{classes}
=======
# THIRD TASK

Based on your findings in the previous sections, score the descriptions from 0 to 5, where 0 is "likely does not describe the video" and 5 is "most likely describes the video". Make sure to score each description individually.

Write your answer in three sections, with their titles being verbatim: Frame Descriptions, Frame-based Description Analysis, Final Scores
>>>>>>> fdce5f08

The final scores should be in the following format, verbatim:

```
- (label) your score
```

Be sure not to alter the label in any way, since we will use it to match your scores to the potential descriptions we've given you.
"""

<<<<<<< HEAD

class GPTModel(Model):
    def __init__(self, n_frames: int, cache_dir: str, async_batch: bool, model: str, task_mode: str):
=======
    def __init__(
        self,
        n_frames: int,
        cache_dir: str,
        async_batch: bool,
        model: str,
        is_one_shot: bool,
    ):
>>>>>>> fdce5f08
        self.id = model
        dotenv.load_dotenv()
        self._n_frames = n_frames
        self._client = openai.OpenAI()
        self._cache_dir = cache_dir
        self._model = model
        self._task_mode = task_mode
        self._async_batch = async_batch
        self.is_one_shot = is_one_shot

        if task_mode == "multiclass":
            self.scoring_prompt = MULTICLASS_PROMPT
        elif task_mode == "multilabel":
            self.scoring_prompt = MULTILABEL_PROMPT
        else:
            raise ValueError(f"Unknown task mode {task_mode}")

    @staticmethod
    def _frame_to_payload(image):
        return {
            "type": "image_url",
            "image_url": {
                "url": f"data:image/jpeg;base64,{image}",
                "detail": "low",
                "resize": 512,
            },
        }

    @backoff.on_exception(
        backoff.expo,
        (
            openai.ConflictError,
            openai.APIStatusError,
            openai.RateLimitError,
            openai.APITimeoutError,
            openai.APIConnectionError,
            openai.InternalServerError,
            openai.UnprocessableEntityError,
            openai.APIResponseValidationError,
        ),
    )
    def _send_request(self, history):
        try:
            response = self._client.chat.completions.create(
                model=self._model, messages=history, max_tokens=2500, temperature=0.7
            )
            reponse_text = response.choices[0].message.content  # type: ignore
            return reponse_text or "", history + [
                {"role": "assistant", "content": reponse_text}
            ]
        except openai.BadRequestError as e:
            if "content_policy_violation" in str(e):
                raise ValueError("Content policy violation")
            else:
                raise

    @staticmethod
    def parse_and_cache_scores(
        response: str,
        path: str,
        task_labels: list[str],
        cache: dict,
        normalize: bool = False,
        verbose: bool = False,
    ):
        response_scores = {}

        for l in task_labels:
            relevant_lines = [
                line.split(l)[-1]
                for line in response.splitlines()
                if re.findall(rf"\({l}\)", line, flags=re.IGNORECASE)
            ]

            scores = []
            for line in relevant_lines:
                scores += re.findall(r"(?<!_)([0-9]+(?:\.[0-9]+)?)", line)
            if not scores:
                continue

            response_scores[l] = max(float(s) for s in scores)

        if verbose and any(
            (l not in response_scores and l in response)
            for l in [label for label in task_labels if label in path.split("/")]
        ):
            print(f"WARNING: Missing scores for some labels in {path}", flush=True)
            print(f"Response: {response}", flush=True)
            print("", flush=True)

        label_scores = {label: -0.1 for label in task_labels} | response_scores
        scores = [label_scores[label] for label in task_labels]
        if normalize:
            scores = t.Tensor(scores).softmax(0).tolist()
        label_probs = {label: prob for label, prob in zip(task_labels, scores)}

        cache[path] = label_probs

        return label_probs

    def _predict_video(
        self, item: dict, task: Task, cache: dict, log_writer: jsonlines.Writer
    ):
        path = item["path"]

        assert task.prompt_gpt is not None

        if self.is_one_shot:
            assert task.example_gpt is not None

        logging.info(f"Predicting task {task.id} for video: {path}")
        logging.info(f"True label: {item['labels'][task.id]}")
        if path in cache:
            logging.info(f"Using cached scores: {cache[path]}")
        else:
            logging.info("No cached scores found")

            first_history, second_history, third_history = [], [], []
            try:
                system_prompt = """
    You are an autoregressive language model that has been fine-tuned with instruction-tuning and RLHF. You carefully provide accurate, factual, thoughtful, nuanced answers, and are brilliant at reasoning. Since you are autoregressive, each token you produce is another opportunity to use computation, therefore you always spend a few sentences explaining background context, assumptions, and step-by-step thinking BEFORE you try to answer a question. You always use precise, plain scientific language, without unneeded flourish. You provide details where it might help the explanation.
    """[1:]

                task_prompt_prefix = f"""
    You will be given {self._n_frames} frames from a first-person video. The frames are given to you in chronological order.

    """

                task_prompt_postfix = (
                    f"\n\n{task.example_gpt}" if self.is_one_shot else ""
                )

                heading = {
                    "type": "text",
                    "text": "Input frames. Describe each frame separately.",
                }
                frames = [GPTModel._frame_to_payload(f) for f in item["frames"]]
                first_request_history = [
                    {"role": "system", "content": system_prompt},
                    {
                        "role": "user",
                        "content": task_prompt_prefix
                        + task.prompt_gpt
                        + task_prompt_postfix,
                    },
                    {"role": "user", "content": [heading, *frames]},
                ]
                frame_descriptions, first_history = self._send_request(
                    first_request_history
                )

                class_list = "\n".join(
                    [
                        f"- ({label}) {description}"
                        for label, description in list(task.label_prompts.items())
                    ]
                )
                analysis_prompt = f"""
    Consider the following sequence of frame-by-frame descriptions:

    ```
    {frame_descriptions}
    ```

    Break down each of the following summaries into individual steps, and mention what frames or frame ranges each step matches in parentheses after each step. Note even partial matches, e.g. matching a kind of action (put, pick, ...) even though the object might be incorrect. Also provide a one-sentence commentary on how well each summary matches the sequence of the frame descriptions. In the commentary, the most important thing is to match the kinds of actions performed and their order. For example if put (of anything) was described before a pick (of anything) in the frames, maintaining this order in the summary is more important than getting the exact object right. Do not comment on the overall quality of the summaries.

    Summaries, given in the format `- (label) summary`:
    {class_list}
    """[1:]

                second_request_history = [
                    {"role": "system", "content": system_prompt},
                    {"role": "user", "content": analysis_prompt},
                ]
                frame_descriptions, second_history = self._send_request(
                    second_request_history
                )

                scoring_prompt = """
    Based on your findings in the previous section, score the summaries from 0 to 5, where 0 is "likely does not describe the video" and 5 is "among the given options, this one most likely describes the video". Make sure to score each summary individually. At least one score should be non-zero, even if it's not a perfect match. Whatever scores you pick, there !must be! exactly one summary with the highest score. Follow the format below, verbatim:

    ```
    - (label) score
    ```
    """[1:]

                third_request_history = second_history + [
                    {"role": "user", "content": scoring_prompt}
                ]
                scores, third_history = self._send_request(third_request_history)

                GPTModel.parse_and_cache_scores(scores, path, task.labels, cache)

            except ValueError as e:
                logging.error(f"Error predicting video {path}: {e}")
                cache[path] = {label: -0.1 for label in task.labels}

            log_writer.write(
                {
                    "video": path,
                    "task": task.id,
                    "model": self.id,
                    "history": first_history + third_history,
                    "parsed_scores": {
                        label: cache[path][label] for label in task.labels
                    },
                    "predicted_label": max(cache[path], key=cache[path].get),
                    "true_label": item["labels"][task.id],
                    "label_descriptions": task.label_prompts,
                }
            )

        return pl.DataFrame(
            [
                {
                    "task": task.id,
                    "model": self.id,
                    "video": path,
                    "label": label,
                    "label_idx": label_idx,
                    # All labels should be present in the cache by construction
                    "score": cache[path][label],
                    "true_label": item["labels"][task.id],
                    "true_label_idx": task.labels.index(item["labels"][task.id]) if self._task_mode == "multiclass" \
                        else ",".join(str(task.labels.index(label)) for label in item["labels"][task.id].split(",")),    # multi-label regime
                }
                for label_idx, label in enumerate(task.labels)
            ]
        )

    def _build_batch_message(self, item: dict, task: Task):
        assert task.prompt_gpt is not None

        class_list = "\n".join(
            [
                f"- ({label}) {description}"
                for label, description in list(task.label_prompts.items())
            ]
        )
        scoring_prompt = self.scoring_prompt.format(classes=class_list)

        heading = {"type": "text", "text": "Input frames:"}
        frames = [GPTModel._frame_to_payload(f) for f in item["frames"]]

        history = [
            {"role": "system", "content": task.prompt_gpt + scoring_prompt},
            {"role": "user", "content": [heading, *frames]},
        ]

        return history

    def _build_async_message(
        self, item: dict, task: Task, log_writer: jsonlines.Writer
    ):
        video = item["path"]
        history = self._build_batch_message(item, task)
        log_writer.write(
            {
                "video": video,
                "task": task.id,
                "model": self.id,
                "history": history,
                "true_label": item["labels"][task.id],
                "label_descriptions": task.label_prompts,
            }
        )

        return {
            "custom_id": f"{video},{task.id}",
            "method": "POST",
            "url": "/v1/chat/completions",
            "body": {
                "model": self._model,
                "messages": history,
                "max_tokens": 1200,
            },
        }

    def _build_async_requests(self, dataset, tasks, group, log_writer):
        requests = []
        with Progress() as progress:
            processing_task = progress.add_task(
                "Predicting...", total=len(dataset) * len(tasks)
            )

            for item in dataset:
                for task in tasks:
                    progress.update(processing_task, advance=1)
                    if task.id.startswith(group) and item["labels"][task.id]:
                        requests.append(
                            self._build_async_message(item, task, log_writer)
                        )
        return requests

    @staticmethod
    def _log_video(cache_dir, item):
        video_logging_dir = Path(cache_dir) / "gpt_input_images"
        video_logging_dir.mkdir(parents=True, exist_ok=True)

        frames = utils.b64_to_frames(item["frames"])
        frames = torchvision.transforms.Resize(size=(512, 512))(frames)
        video_as_grid = torchvision.utils.make_grid(frames, nrow=math.ceil(math.sqrt(frames.shape[0])), normalize=True)
        video_as_grid = torchvision.transforms.functional.to_pil_image(video_as_grid)
        video_as_grid.save(video_logging_dir / (Path(item["path"]).stem + ".png"))

    def predict(
        self, videos: list[Video], tasks: list[Task], log_dir: Path
    ) -> tuple[Optional[pl.DataFrame], dict]:
        logging.info("Configuring dataset...")
        subsample = partial(utils.subsample, n_frames=self._n_frames)
        transforms = [subsample, utils.frames_to_b64]
        dataset_iter = VideoDataset(videos, tasks, transforms, memory_efficient=True, n_frames=self._n_frames)
        # converting to a list forces all the videos to be converted up front, so that if any are invalid, an error will be thrown before any GPT-4 calls are made
        logging.info("Processing videos...")
        dataset = list(tqdm(dataset_iter, desc="Preprocessing videos", total=len(videos)))

        for item in dataset:
            GPTModel._log_video(self._cache_dir, item)

        logging.info("Predicting...")

        log_dir = (
            log_dir / self.id
            if not self._async_batch
            else log_dir / f"requests_{self.id}"
        )
        log_dir.mkdir(exist_ok=True, parents=True)
        with jsonlines.open(
            log_dir / f"{uuid.uuid4()}.jsonl", "w", sort_keys=True
        ) as log_writer:
            if self._async_batch:
<<<<<<< HEAD
                print("WARNING: Ignoring all cache when using async_batch", flush=True)
=======
                raise ValueError(
                    "Async batch is not updated to support the multi-prompt setup we use with GPT. Please use the synchronous mode."
                )
                print("WARNING: Ignoring all cache when using async_batch")
>>>>>>> fdce5f08

                batch_ids = []

                for group in set("/".join(task.id.split("/")[:2]) for task in tasks):
                    task_list = self._build_async_requests(
                        dataset, tasks, group, log_writer
                    )

                    with jsonlines.open(".cache/batchinput.jsonl", "w") as writer:
                        writer.write_all(task_list)

                    batch_input_file = self._client.files.create(
                        file=open(".cache/batchinput.jsonl", "rb"), purpose="batch"
                    )

                    batch_object = self._client.batches.create(
                        input_file_id=batch_input_file.id,
                        endpoint="/v1/chat/completions",
                        completion_window="24h",
                    )

                    batch_ids.append(batch_object.id)

                logging.info(f"Created batches: {batch_ids}")

                return None

            else:
                print("WARNING: Evaluating synchronously", flush=True)
                results = []

                with Progress() as progress:
                    processing_task = progress.add_task(
                        "Predicting...", total=len(dataset) * len(tasks)
                    )
                    for item in dataset:
                        for task in tasks:
                            progress.update(processing_task, advance=1)
                            if not item["labels"][task.id]:
                                continue
                            task_info = {
                                "prompt_gpt": task.prompt_gpt,
                                "labels": [
                                    description
                                    for description in task.label_prompts.values()
                                ],
                            }
                            model_info = {
                                "id": self.id,
                                "n_frames": self._n_frames,
                                "is_one_shot": self.is_one_shot,
                                "model": self._model,
                            }
                            cache = utils.load_cache(
                                self._cache_dir, task_info, model_info
                            )
                            results.append(
                                self._predict_video(item, task, cache, log_writer)
                            )
                            utils.save_cache(
                                cache, self._cache_dir, task_info, model_info
                            )
                result = pl.concat(results)

                metadata = {
                    "n_frames": self._n_frames,
                    "is_one_shot": self.is_one_shot,
                    "model": self._model,
                    "async_batch": self._async_batch,
                }

                return result, metadata<|MERGE_RESOLUTION|>--- conflicted
+++ resolved
@@ -136,9 +136,8 @@
         device = t.device("cuda" if t.cuda.is_available() else "cpu")
         self._encoder.to(device)
 
-        subsample = partial(utils.subsample, n_frames=self._encoder.expected_n_frames)
-        transforms = [subsample, self._encoder.transform]
-        dataset = VideoDataset(videos, tasks, transforms)
+        transforms = [self._encoder.transform]
+        dataset = VideoDataset(videos, tasks, transforms, memory_efficient=True, n_frames=self._encoder.expected_n_frames)
         dataloader = DataLoader(dataset, batch_size=self._batch_size)
 
         results = []
@@ -154,10 +153,8 @@
         return result, metadata
 
 
-
 MULTICLASS_PROMPT = """Then, given the original frames and your description, score the following potential video descriptions from 0 to 1 based on how well they describe the video you've seen. Feel free to use values between 0 and 1, too. There should be exactly one 'correct' description with score 1. The descriptions are given in the following format:
 
-<<<<<<< HEAD
 - (label) description
 
 Options:
@@ -165,15 +162,11 @@
 {classes}
 
 The final scores should be in the following format, verbatim:
-=======
-Consider your sequence of frame descriptions. Which if the following descriptions best fits your sequence of descriptions the most? (format: `- (label) description`)
->>>>>>> fdce5f08
 
 ```
 - (label) your score
 ```
 
-<<<<<<< HEAD
 Be sure not to alter the label in any way, since we will use it to match your scores to the potential descriptions we've given you.
 """
 
@@ -184,13 +177,6 @@
 Options:
 
 {classes}
-=======
-# THIRD TASK
-
-Based on your findings in the previous sections, score the descriptions from 0 to 5, where 0 is "likely does not describe the video" and 5 is "most likely describes the video". Make sure to score each description individually.
-
-Write your answer in three sections, with their titles being verbatim: Frame Descriptions, Frame-based Description Analysis, Final Scores
->>>>>>> fdce5f08
 
 The final scores should be in the following format, verbatim:
 
@@ -201,20 +187,9 @@
 Be sure not to alter the label in any way, since we will use it to match your scores to the potential descriptions we've given you.
 """
 
-<<<<<<< HEAD
 
 class GPTModel(Model):
     def __init__(self, n_frames: int, cache_dir: str, async_batch: bool, model: str, task_mode: str):
-=======
-    def __init__(
-        self,
-        n_frames: int,
-        cache_dir: str,
-        async_batch: bool,
-        model: str,
-        is_one_shot: bool,
-    ):
->>>>>>> fdce5f08
         self.id = model
         dotenv.load_dotenv()
         self._n_frames = n_frames
@@ -223,7 +198,6 @@
         self._model = model
         self._task_mode = task_mode
         self._async_batch = async_batch
-        self.is_one_shot = is_one_shot
 
         if task_mode == "multiclass":
             self.scoring_prompt = MULTICLASS_PROMPT
@@ -257,19 +231,13 @@
         ),
     )
     def _send_request(self, history):
-        try:
-            response = self._client.chat.completions.create(
-                model=self._model, messages=history, max_tokens=2500, temperature=0.7
-            )
-            reponse_text = response.choices[0].message.content  # type: ignore
-            return reponse_text or "", history + [
-                {"role": "assistant", "content": reponse_text}
-            ]
-        except openai.BadRequestError as e:
-            if "content_policy_violation" in str(e):
-                raise ValueError("Content policy violation")
-            else:
-                raise
+        response = self._client.chat.completions.create(
+            model=self._model, messages=history, max_tokens=2500
+        )
+        reponse_text = response.choices[0].message.content  # type: ignore
+        return reponse_text or "", history + [
+            {"role": "assistant", "content": reponse_text}
+        ]
 
     @staticmethod
     def parse_and_cache_scores(
@@ -284,7 +252,7 @@
 
         for l in task_labels:
             relevant_lines = [
-                line.split(l)[-1]
+                line
                 for line in response.splitlines()
                 if re.findall(rf"\({l}\)", line, flags=re.IGNORECASE)
             ]
@@ -296,6 +264,14 @@
                 continue
 
             response_scores[l] = max(float(s) for s in scores)
+
+        # for m in re.finditer(
+        #     r"-[^a-zA-Z\d]*([a-zA-Z_\d-]+)[^a-zA-Z\d]*:[^a-zA-Z\d]*([\d.]*\d)",
+        #     response,
+        # ):
+        #     label = m.group(1)
+        #     score = float(m.group(2))
+        #     response_scores[label] = score
 
         if verbose and any(
             (l not in response_scores and l in response)
@@ -311,6 +287,7 @@
             scores = t.Tensor(scores).softmax(0).tolist()
         label_probs = {label: prob for label, prob in zip(task_labels, scores)}
 
+        # This writes directly into the cache object we've been passed
         cache[path] = label_probs
 
         return label_probs
@@ -319,11 +296,6 @@
         self, item: dict, task: Task, cache: dict, log_writer: jsonlines.Writer
     ):
         path = item["path"]
-
-        assert task.prompt_gpt is not None
-
-        if self.is_one_shot:
-            assert task.example_gpt is not None
 
         logging.info(f"Predicting task {task.id} for video: {path}")
         logging.info(f"True label: {item['labels'][task.id]}")
@@ -331,93 +303,17 @@
             logging.info(f"Using cached scores: {cache[path]}")
         else:
             logging.info("No cached scores found")
-
-            first_history, second_history, third_history = [], [], []
-            try:
-                system_prompt = """
-    You are an autoregressive language model that has been fine-tuned with instruction-tuning and RLHF. You carefully provide accurate, factual, thoughtful, nuanced answers, and are brilliant at reasoning. Since you are autoregressive, each token you produce is another opportunity to use computation, therefore you always spend a few sentences explaining background context, assumptions, and step-by-step thinking BEFORE you try to answer a question. You always use precise, plain scientific language, without unneeded flourish. You provide details where it might help the explanation.
-    """[1:]
-
-                task_prompt_prefix = f"""
-    You will be given {self._n_frames} frames from a first-person video. The frames are given to you in chronological order.
-
-    """
-
-                task_prompt_postfix = (
-                    f"\n\n{task.example_gpt}" if self.is_one_shot else ""
-                )
-
-                heading = {
-                    "type": "text",
-                    "text": "Input frames. Describe each frame separately.",
-                }
-                frames = [GPTModel._frame_to_payload(f) for f in item["frames"]]
-                first_request_history = [
-                    {"role": "system", "content": system_prompt},
-                    {
-                        "role": "user",
-                        "content": task_prompt_prefix
-                        + task.prompt_gpt
-                        + task_prompt_postfix,
-                    },
-                    {"role": "user", "content": [heading, *frames]},
-                ]
-                frame_descriptions, first_history = self._send_request(
-                    first_request_history
-                )
-
-                class_list = "\n".join(
-                    [
-                        f"- ({label}) {description}"
-                        for label, description in list(task.label_prompts.items())
-                    ]
-                )
-                analysis_prompt = f"""
-    Consider the following sequence of frame-by-frame descriptions:
-
-    ```
-    {frame_descriptions}
-    ```
-
-    Break down each of the following summaries into individual steps, and mention what frames or frame ranges each step matches in parentheses after each step. Note even partial matches, e.g. matching a kind of action (put, pick, ...) even though the object might be incorrect. Also provide a one-sentence commentary on how well each summary matches the sequence of the frame descriptions. In the commentary, the most important thing is to match the kinds of actions performed and their order. For example if put (of anything) was described before a pick (of anything) in the frames, maintaining this order in the summary is more important than getting the exact object right. Do not comment on the overall quality of the summaries.
-
-    Summaries, given in the format `- (label) summary`:
-    {class_list}
-    """[1:]
-
-                second_request_history = [
-                    {"role": "system", "content": system_prompt},
-                    {"role": "user", "content": analysis_prompt},
-                ]
-                frame_descriptions, second_history = self._send_request(
-                    second_request_history
-                )
-
-                scoring_prompt = """
-    Based on your findings in the previous section, score the summaries from 0 to 5, where 0 is "likely does not describe the video" and 5 is "among the given options, this one most likely describes the video". Make sure to score each summary individually. At least one score should be non-zero, even if it's not a perfect match. Whatever scores you pick, there !must be! exactly one summary with the highest score. Follow the format below, verbatim:
-
-    ```
-    - (label) score
-    ```
-    """[1:]
-
-                third_request_history = second_history + [
-                    {"role": "user", "content": scoring_prompt}
-                ]
-                scores, third_history = self._send_request(third_request_history)
-
-                GPTModel.parse_and_cache_scores(scores, path, task.labels, cache)
-
-            except ValueError as e:
-                logging.error(f"Error predicting video {path}: {e}")
-                cache[path] = {label: -0.1 for label in task.labels}
+            history = self._build_batch_message(item, task)
+            answer, history = self._send_request(history)
+
+            GPTModel.parse_and_cache_scores(answer, path, task.labels, cache)
 
             log_writer.write(
                 {
                     "video": path,
                     "task": task.id,
                     "model": self.id,
-                    "history": first_history + third_history,
+                    "history": history,
                     "parsed_scores": {
                         label: cache[path][label] for label in task.labels
                     },
@@ -432,6 +328,7 @@
                 {
                     "task": task.id,
                     "model": self.id,
+                    "metadata": {"n_frames": self._n_frames},
                     "video": path,
                     "label": label,
                     "label_idx": label_idx,
@@ -522,10 +419,9 @@
 
     def predict(
         self, videos: list[Video], tasks: list[Task], log_dir: Path
-    ) -> tuple[Optional[pl.DataFrame], dict]:
+    ) -> Optional[pl.DataFrame]:
         logging.info("Configuring dataset...")
-        subsample = partial(utils.subsample, n_frames=self._n_frames)
-        transforms = [subsample, utils.frames_to_b64]
+        transforms = [utils.frames_to_b64]
         dataset_iter = VideoDataset(videos, tasks, transforms, memory_efficient=True, n_frames=self._n_frames)
         # converting to a list forces all the videos to be converted up front, so that if any are invalid, an error will be thrown before any GPT-4 calls are made
         logging.info("Processing videos...")
@@ -546,14 +442,7 @@
             log_dir / f"{uuid.uuid4()}.jsonl", "w", sort_keys=True
         ) as log_writer:
             if self._async_batch:
-<<<<<<< HEAD
                 print("WARNING: Ignoring all cache when using async_batch", flush=True)
-=======
-                raise ValueError(
-                    "Async batch is not updated to support the multi-prompt setup we use with GPT. Please use the synchronous mode."
-                )
-                print("WARNING: Ignoring all cache when using async_batch")
->>>>>>> fdce5f08
 
                 batch_ids = []
 
@@ -601,12 +490,7 @@
                                     for description in task.label_prompts.values()
                                 ],
                             }
-                            model_info = {
-                                "id": self.id,
-                                "n_frames": self._n_frames,
-                                "is_one_shot": self.is_one_shot,
-                                "model": self._model,
-                            }
+                            model_info = {"id": self.id, "n_frames": self._n_frames}
                             cache = utils.load_cache(
                                 self._cache_dir, task_info, model_info
                             )
@@ -620,7 +504,7 @@
 
                 metadata = {
                     "n_frames": self._n_frames,
-                    "is_one_shot": self.is_one_shot,
+                    "task_mode": self._task_mode,
                     "model": self._model,
                     "async_batch": self._async_batch,
                 }
